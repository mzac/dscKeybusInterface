/*
    DSC Keybus Interface

    This library is free software: you can redistribute it and/or modify
    it under the terms of the GNU General Public License as published by
    the Free Software Foundation, either version 3 of the License, or
    (at your option) any later version.

    This library is distributed in the hope that it will be useful,
    but WITHOUT ANY WARRANTY; without even the implied warranty of
    MERCHANTABILITY or FITNESS FOR A PARTICULAR PURPOSE.  See the
    GNU General Public License for more details.

    You should have received a copy of the GNU General Public License
    along with this program.  If not, see <http://www.gnu.org/licenses/>.
 */

#ifndef dscKeybusInterface_h
#define dscKeybusInterface_h

#include <Arduino.h>

const byte dscReadSize = 16;   // Maximum size of a Keybus command
const byte dscZones = 8;       // Maximum number of zone groups, 8 zones per group - requires 5 bytes of memory per zone group
const byte dscPartitions = 7;  // Maximum number of partitions - requires 14 bytes of memory per partition

// Number of commands to buffer if the sketch is busy - requires dscReadSize + 2 bytes of memory per command
#if defined(__AVR__)
const byte dscBufferSize = 10;
#elif defined(ESP8266)
const byte dscBufferSize = 50;
#endif


class dscKeybusInterface {

  public:

    // Initializes writes as disabled by default
    dscKeybusInterface(byte setClockPin, byte setReadPin, byte setWritePin = 255);

    void begin(Stream &_stream = Serial);             // Initializes the stream output to Serial by default
    bool handlePanel();                               // Returns true if valid panel data is available
    bool handleKeybus();                              // Returns true if valid keypad or module data is available
    static volatile bool writeReady;                  // True if the library is ready to write a key
    void write(const char receivedKey);               // Writes a single key
    void write(const char * receivedKeys);            // Writes multiple keys from a char array
    void printPanelBinary(bool printSpaces = true);   // Includes spaces between bytes by default
    void printPanelCommand();                         // Prints the panel command as hex
    void printPanelMessage();                         // Prints the decoded panel message
    void printKeybusBinary(bool printSpaces = true);  // Includes spaces between bytes by default
    void printKeybusMessage();                        // Prints the decoded keypad or module message

    // These can be configured in the sketch setup() before begin()
    bool hideKeypadDigits;          // Controls if keypad digits are hidden for publicly posted logs (default: false)
    bool processRedundantData;      // Controls if repeated periodic commands are processed and displayed (default: false)
    static bool processKeypadData;  // Controls if keypad and module data is processed and displayed (default: false)
    bool displayTrailingBits;       // Controls if bits read as the clock is reset are displayed, appears to be spurious data (default: false)

    // Panel time
    bool timeAvailable;             // True after the panel sends the first timestamp message
    byte hour, minute, day, month;
    int year;

    // Status tracking
    bool statusChanged;             // True after any status change
    bool accessCodePrompt;
    bool partitionArmed, partitionArmedAway, partitionArmedStay, armedNoEntryDelay, partitionArmedChanged;
    bool partitionAlarm, partitionAlarmChanged;
    bool partitionsArmed[dscPartitions], partitionsArmedAway[dscPartitions], partitionsArmedStay[dscPartitions];
    bool partitionsNoEntryDelay[dscPartitions], partitionsArmedChanged[dscPartitions];
    bool partitionsAlarm[dscPartitions], partitionsAlarmChanged[dscPartitions];
    bool keypadFireAlarm, keypadAuxAlarm, keypadPanicAlarm;
    bool fireStatus, fireStatusChanged;
    bool troubleStatus, troubleStatusChanged;
    bool exitDelay, exitDelayChanged;
    bool partitionsExitDelay[dscPartitions], partitionsExitDelayChanged[dscPartitions];
    bool entryDelay, entryDelayChanged;
    bool partitionsEntryDelay[dscPartitions], partitionsEntryDelayChanged[dscPartitions];
    bool batteryTrouble, batteryTroubleChanged;
    bool powerTrouble, powerTroubleChanged;
    bool openZonesStatusChanged;
    byte openZones[dscZones], openZonesChanged[dscZones];    // Zone status is stored in an array using 1 bit per zone, up to 64 zones
    bool alarmZonesStatusChanged;
    byte alarmZones[dscZones], alarmZonesChanged[dscZones];  // Zone alarm status is stored in an array using 1 bit per zone, up to 64 zones

    // Panel and keypad data is stored in an array: command [0], stop bit by itself [1], followed by the remaining
    // data.  panelData[] and keybusData[] can be accessed directly within the sketch.
    //
    // panelData[] example:
    //   Byte 0     Byte 2   Byte 3   Byte 4   Byte 5
    //   00000101 0 10000001 00000001 10010001 11000111 [0x05] Status lights: Ready Backlight | Partition ready
    //            ^ Byte 1 (stop bit)
    static byte panelData[dscReadSize];
    static volatile byte keybusData[dscReadSize];

    // True if dscReadSize or dscBufferSize needs to be increased
    static volatile bool dataOverflow, bufferOverflow;

    // Timer interrupt function to capture data - declared as public for use by AVR Timer2
    static void dscDataInterrupt();

  private:

    void processPanel_0x05();
    void processPanel_0x27();
    void processPanel_0x2D();
    void processPanel_0x34();
    void processPanel_0x3E();
    void processPanel_0xA5();
    void processPanel_0xA5_Byte5_0x00();
    void processPanel_0xA5_Byte5_0x02();

    void printPanelLights(byte panelByte);
    void printPanelStatus(byte panelByte);
    void printPanel_0x05();
    void printPanel_0x0A();
    void printPanel_0x11();
    void printPanel_0x16();
    void printPanel_0x1C();
    void printPanel_0x27();
    void printPanel_0x28();
    void printPanel_0x2D();
    void printPanel_0x34();
    void printPanel_0x3E();
    void printPanel_0x4C();
    void printPanel_0x58();
    void printPanel_0x5D();
    void printPanel_0x63();
    void printPanel_0x64();
    void printPanel_0x69();
    void printPanel_0x75();
    void printPanel_0x7A();
    void printPanel_0x7F();
    void printPanel_0x87();
    void printPanel_0x8D();
    void printPanel_0x94();
    void printPanel_0xA5();
    void printPanel_0xA5_Byte5_0x00();
    void printPanel_0xA5_Byte5_0x01();
    void printPanel_0xA5_Byte5_0x02();
    void printPanel_0xA5_Byte5_0x03();
    void printPanel_0xB1();
    void printPanel_0xBB();
    void printPanel_0xC3();
    void printPanel_0xD5();
    void printPanel_0xE6();

    void printKeybus_0x77();
    void printKeybus_0xBB();
    void printKeybus_0xDD();
    void printKeybus_Panel_0x11();
    void printKeybus_Panel_0x28();
    void printKeybus_Panel_0xD5();
    void printKeybus_Notification();
    void printKeybus_Keys();

    bool validCRC();
    void writeKeys(const char * writeKeysArray);
    static void dscClockInterrupt();
    static bool redundantPanelData(byte previousCmd[], volatile byte currentCmd[], byte checkedBytes = dscReadSize);

    Stream* stream;
    const char* writeKeysArray;
    bool writeKeysPending;
    bool writeArm;
    bool queryResponse;
<<<<<<< HEAD
    bool previousTroubleStatus, previousFireStatus, previousExitDelay, previousEntryDelay, previousPartitionArmed;
    bool previousPartitionsExitDelay[dscPartitions], previousPartitionsEntryDelay[dscPartitions], previousPartitionsArmed[dscPartitions];
=======
    bool previousTroubleStatus, previousFireStatus, previousExitDelay, previousEntryDelay;
    bool previousPartitionArmed, previousPartitionAlarm;
>>>>>>> ac6e070a
    byte previousOpenZones[dscZones];

    static byte dscClockPin;
    static byte dscReadPin;
    static byte dscWritePin;
    static bool virtualKeypad;
    static char writeKey;
    static byte panelBitCount, panelByteCount;
    static volatile bool writeAlarm, writeAsterisk, wroteAsterisk;
    static volatile bool keybusDataCaptured;
    static volatile unsigned long clockHighTime;
    static volatile byte panelBufferLength;
    static volatile byte panelBuffer[dscBufferSize][dscReadSize];
    static volatile byte panelBitCountBuffer[dscBufferSize], panelByteCountBuffer[dscBufferSize];
    static volatile byte keybusBitCount, keybusByteCount;
    static volatile byte currentCmd, queryCmd;
    static volatile byte isrPanelData[dscReadSize], isrPanelBitTotal, isrPanelBitCount, isrPanelByteCount;
    static volatile byte isrKeybusData[dscReadSize], isrKeybusBitTotal, isrKeybusBitCount, isrKeybusByteCount;
};

#endif  // dscKeybusInterface_h<|MERGE_RESOLUTION|>--- conflicted
+++ resolved
@@ -165,13 +165,10 @@
     bool writeKeysPending;
     bool writeArm;
     bool queryResponse;
-<<<<<<< HEAD
-    bool previousTroubleStatus, previousFireStatus, previousExitDelay, previousEntryDelay, previousPartitionArmed;
-    bool previousPartitionsExitDelay[dscPartitions], previousPartitionsEntryDelay[dscPartitions], previousPartitionsArmed[dscPartitions];
-=======
     bool previousTroubleStatus, previousFireStatus, previousExitDelay, previousEntryDelay;
     bool previousPartitionArmed, previousPartitionAlarm;
->>>>>>> ac6e070a
+    bool previousPartitionsExitDelay[dscPartitions], previousPartitionsEntryDelay[dscPartitions];
+    bool previousPartitionsArmed[dscPartitions], previousPartitionsAlarm[dscPartitions];
     byte previousOpenZones[dscZones];
 
     static byte dscClockPin;
